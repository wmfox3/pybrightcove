# Copyright (c) 2009 StudioNow, Inc <patrick@studionow.com>
#
# Permission is hereby granted, free of charge, to any person obtaining a copy
# of this software and associated documentation files (the "Software"), to deal
# in the Software without restriction, including without limitation the rights
# to use, copy, modify, merge, publish, distribute, sublicense, and/or sell
# copies of the Software, and to permit persons to whom the Software is
# furnished to do so, subject to the following conditions:
#
# The above copyright notice and this permission notice shall be included in
# all copies or substantial portions of the Software.
#
# THE SOFTWARE IS PROVIDED "AS IS", WITHOUT WARRANTY OF ANY KIND, EXPRESS OR
# IMPLIED, INCLUDING BUT NOT LIMITED TO THE WARRANTIES OF MERCHANTABILITY,
# FITNESS FOR A PARTICULAR PURPOSE AND NONINFRINGEMENT. IN NO EVENT SHALL THE
# AUTHORS OR COPYRIGHT HOLDERS BE LIABLE FOR ANY CLAIM, DAMAGES OR OTHER
# LIABILITY, WHETHER IN AN ACTION OF CONTRACT, TORT OR OTHERWISE, ARISING FROM,
# OUT OF OR IN CONNECTION WITH THE SOFTWARE OR THE USE OR OTHER DEALINGS IN
# THE SOFTWARE.

"""
pybrightcove is a simple wrapper around the Brightcove Media API
"""

<<<<<<< HEAD
__version__ = '1.2.9'

from pybrightcove import config, connection, enums, exceptions, http_core
from pybrightcove import playlist, video
=======
__version__ = '1.3.0'
>>>>>>> faaa4eec
<|MERGE_RESOLUTION|>--- conflicted
+++ resolved
@@ -22,11 +22,23 @@
 pybrightcove is a simple wrapper around the Brightcove Media API
 """
 
-<<<<<<< HEAD
-__version__ = '1.2.9'
+VERSION = (1, 3, 1) # , "a", 1) # following PEP 386
+DEV_N = 1
+
 
 from pybrightcove import config, connection, enums, exceptions, http_core
 from pybrightcove import playlist, video
-=======
-__version__ = '1.3.0'
->>>>>>> faaa4eec
+
+
+def get_version():
+    version = "%s.%s" % (VERSION[0], VERSION[1])
+    if VERSION[2]:
+        version = "%s.%s" % (version, VERSION[2])
+    if VERSION[3] != "f":
+        version = "%s%s%s" % (version, VERSION[3], VERSION[4])
+        if DEV_N:
+            version = "%s.dev%s" % (version, DEV_N)
+    return version
+
+
+__version__ = get_version()
